--- conflicted
+++ resolved
@@ -370,14 +370,13 @@
         assert G.nx.in_degree("bar") == 1
         assert G.nx.in_degree("baz") == 1
 
-<<<<<<< HEAD
     def test_node_count(self, backend):
         backend, kwargs = backend
         G = Graph(backend=backend(**kwargs))
         G.nx.add_node("foo", bar=True)
         G.nx.add_node("bar", foo=True)
         assert len(G.nx) == 2
-=======
+
 
 @pytest.mark.benchmark
 @pytest.mark.parametrize("backend", backend_test_params)
@@ -398,5 +397,4 @@
         G.nx.add_node(i)
     for i in range(1000 - 1):
         G.nx.add_edge(i, i + 1)
-    assert nx.density(G.nx) <= 0.005
->>>>>>> 4438409a
+    assert nx.density(G.nx) <= 0.005